--- conflicted
+++ resolved
@@ -96,14 +96,11 @@
 
   _handle (_req, cb) {
 
-<<<<<<< HEAD
     if (this._isDestroyed) {
       throw new Error(DESTROYED_ERROR_MESSAGE)
     }
 
     // shallow clone request object
-=======
->>>>>>> 229642bd
     const req = { ..._req }
     const res = {
       id: req.id,
